--- conflicted
+++ resolved
@@ -14,10 +14,6 @@
 import pandas as pd
 import pickle
 from . import PACKAGEDIR
-<<<<<<< HEAD
-
-=======
->>>>>>> 6cd2ff82
 import fitsio
 
 
